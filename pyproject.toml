[build-system]
requires = ["setuptools>=61.0"]
build-backend = "setuptools.build_meta"

[project]
name = "folder-magic-backend"
version = "0.1.0"
description = "FastAPI backend for browsing Google Drive folders"
readme = "README.md"
requires-python = ">=3.11"
dependencies = [
    "fastapi>=0.110.0",
    "uvicorn[standard]>=0.29.0",
    "authlib>=1.3.0",
    "google-api-python-client>=2.119.0",
    "google-auth>=2.29.0",
    "google-auth-httplib2>=0.2.0",
    "httpx>=0.27.0",
    "itsdangerous>=2.1.0",
    "motor>=3.7.0",
    "openai>=1.58.0,<2.0.0",
<<<<<<< HEAD
    "pydantic[email]>=2.6.0",
=======
    "openai-agents>=0.3.3",
    "pydantic>=2.6.0",
>>>>>>> 29f928b4
    "pydantic-settings>=2.2.0",
    "python-dotenv>=1.0.0",
]

[project.optional-dependencies]
dev = [
    "ruff>=0.3.0",
    "pytest>=8.1.0",
]

[tool.setuptools.packages.find]
where = ["backend"]
include = ["backend*"]

[tool.uvicorn]
factory = true
app = "backend.app.main:create_app"<|MERGE_RESOLUTION|>--- conflicted
+++ resolved
@@ -19,12 +19,9 @@
     "itsdangerous>=2.1.0",
     "motor>=3.7.0",
     "openai>=1.58.0,<2.0.0",
-<<<<<<< HEAD
     "pydantic[email]>=2.6.0",
-=======
     "openai-agents>=0.3.3",
     "pydantic>=2.6.0",
->>>>>>> 29f928b4
     "pydantic-settings>=2.2.0",
     "python-dotenv>=1.0.0",
 ]
